--- conflicted
+++ resolved
@@ -205,8 +205,6 @@
             "search_system", init_search_system
         )
         app_state["search_system"] = search_system
-<<<<<<< HEAD
-=======
 
         # Adaptive Router (depends on model_manager and cache_manager)
         async def init_adaptive_router():
@@ -258,8 +256,6 @@
 
         # Add startup time for uptime calculation
         app_state["startup_time"] = time.time()
-
->>>>>>> 60e3690f
         # Add more components as your system grows
         # Generate and store startup report
         startup_report = monitor.get_startup_report()
