--- conflicted
+++ resolved
@@ -170,9 +170,6 @@
         session_id = (
             chat_request.session_id or f"chat_{current_user.user_id}_{int(time.time())}"
         )
-<<<<<<< HEAD
-        conversation_history = chat_request.user_context.get("conversation_history", [])
-=======
         # Retrieve conversation history from cache first
         app_state = getattr(request.app.state, "app_state", {})
         cache_manager_app = app_state.get("cache_manager")
@@ -213,8 +210,6 @@
             conversation_history = chat_request.user_context.get(
                 "conversation_history", []
             )
-
->>>>>>> 60e3690f
         graph_state = GraphState(
             query_id=query_id,
             correlation_id=correlation_id,
@@ -551,9 +546,6 @@
     correlation_id = str(uuid.uuid4())
     set_correlation_id(correlation_id)
     query_id = str(uuid.uuid4())
-<<<<<<< HEAD
-    await initialize_chat_dependencies()
-=======
 
     # Get components from app state
     app_state = getattr(req.app.state, "app_state", {})
@@ -580,7 +572,6 @@
 
     if chat_graph is None:
         chat_graph = ChatGraph(model_manager, cache_manager_app)
->>>>>>> 60e3690f
 
     async def generate_safe_stream():
         global chat_graph, model_manager, cache_manager
